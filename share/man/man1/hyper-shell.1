'\" t
.\" Man page generated from reStructuredText.
.
.
.nr rst2man-indent-level 0
.
.de1 rstReportMargin
\\$1 \\n[an-margin]
level \\n[rst2man-indent-level]
level margin: \\n[rst2man-indent\\n[rst2man-indent-level]]
-
\\n[rst2man-indent0]
\\n[rst2man-indent1]
\\n[rst2man-indent2]
..
.de1 INDENT
.\" .rstReportMargin pre:
. RS \\$1
. nr rst2man-indent\\n[rst2man-indent-level] \\n[an-margin]
. nr rst2man-indent-level +1
.\" .rstReportMargin post:
..
.de UNINDENT
. RE
.\" indent \\n[an-margin]
.\" old: \\n[rst2man-indent\\n[rst2man-indent-level]]
.nr rst2man-indent-level -1
.\" new: \\n[rst2man-indent\\n[rst2man-indent-level]]
.in \\n[rst2man-indent\\n[rst2man-indent-level]]u
..
<<<<<<< HEAD
.TH "HYPER-SHELL" "1" "Feb 15, 2025" "2.6.5" "hypershell"
=======
.TH "HYPER-SHELL" "1" "Apr 05, 2025" "2.6.6" "hypershell"
>>>>>>> 12b61ad1
.SH NAME
hyper-shell \- Process shell commands over a distributed, asynchronous queue
.SH SYNOPSIS
.INDENT 0.0
.TP
.B hs [\-h] [\-v] [\-\-citation] ...
Top\-level command. Show help, version, or citation info.
.TP
.B hs cluster [\-h] \fIFILE\fP [\-\-ssh \fIHOST\fP\&... | \-\-mpi | \-\-launcher \fIARGS\fP\&...] ...
Run managed cluster.
.TP
.B hs submit [\-h] \fIFILE\fP ...
Submit tasks from file.
.TP
.B hs server [\-h] \fIFILE\fP ...
Run stand\-alone server.
.TP
.B hs client [\-h] ...
Run stand\-alone client.
.TP
.B hs config [\-h] {get | set | which | edit } ...
Configuration management.
.TP
.B hs task [\-h] {submit | info | wait | run | search | update} ...
Task management.
.TP
.B hs initdb [\-h] [\-\-truncate [\-\-yes]]
Initialize database.
.UNINDENT
.SH DESCRIPTION
.sp
HyperShell is an elegant, cross\-platform, high\-throughput computing utility for processing
shell commands over a distributed, asynchronous queue. It is a highly scalable workflow automation
tool for many\-task scenarios.
.sp
Typically, ad hoc usage or batch jobs will use the \fBcluster\fP workflow. This automatically stands
up the \fBserver\fP and one or more \fBclient\fP instances on remote servers and processes the commands
from some input \fIFILE\fP until completion.
.sp
Operate with an in\-memory queue, or configure a database to manage task scheduling and persistence.
Stand up the \fBserver\fP on its own and scale \fBclients\fP as desired, and \fBsubmit\fP tasks independently.
.SH CLUSTER USAGE
.INDENT 0.0
.TP
.B \fBhs cluster [\-h]\fP \fB[FILE | \-\-restart | \-\-forever]\fP
\fB[\-N NUM]\fP \fB[\-t CMD]\fP \fB[\-b SIZE]\fP \fB[\-w SEC]\fP
\fB[\-p PORT]\fP \fB[\-r NUM [\-\-eager]]\fP \fB[\-f PATH]\fP \fB[\-\-capture | [\-o PATH] [\-e PATH]]\fP
\fB[\-\-ssh [HOST... | \-\-ssh\-group NAME] [\-\-env] | \-\-mpi | \-\-launcher=ARGS...]\fP
\fB[\-\-no\-db | \-\-initdb]\fP \fB[\-\-no\-confirm]\fP \fB[\-d SEC]\fP \fB[\-T SEC]\fP \fB[\-W SEC]\fP \fB[\-S SEC]\fP
\fB[\-\-autoscaling [MODE] [\-P SEC] [\-F VALUE] [\-I NUM] [\-X NUM] [\-Y NUM]]\fP
.UNINDENT
.sp
Start cluster locally or with remote clients over \fIssh\fP or a custom \fIlauncher\fP\&.
This mode should be the most common entry\-point for general usage. It fully encompasses all of the
different agents in the system in a concise workflow.
.sp
The input source for tasks is file\-like, either a local path, or from \fIstdin\fP if no argument is
given. The command\-line tasks are pulled in and either directly published to a distributed queue
(see \fB\-\-no\-db\fP) or committed to a database first before being scheduled later.
.sp
For large, long running workflows, it might be a good idea to configure a database and run an
initial \fBsubmit\fP job to populate the database, and then run the cluster with \fB\-\-restart\fP and no
input \fIFILE\fP\&. If the cluster is interrupted for whatever reason it can gracefully restart where it
left off.
.sp
Use \fB\-\-autoscaling\fP with either \fIfixed\fP or \fIdynamic\fP to run a persistent, elastically scalable
cluster using an external \fB\-\-launcher\fP to bring up clients as needed.
.SS Arguments
.INDENT 0.0
.TP
.B FILE
Path to input task file (default: <stdin>).
.UNINDENT
.SS Modes
.INDENT 0.0
.TP
.B \fB\-\-ssh\fP \fIHOST\fP\&...
Launch directly with SSH host(s). This can be a single host, a comma\-separated list of hosts,
or an expandable pattern, e.g., \(dqcluster\-a[00\-04].xyz\(dq.
.sp
See also \fB\-\-ssh\-group\fP and \fB\-\-ssh\-args\fP\&.
.TP
.B \fB\-\-mpi\fP
Same as \fB\-\-launcher=mpirun\fP\&.
.TP
.B \fB\-\-launcher\fP \fIARGS\fP\&...
Use specific launch interface. This can be any program that handles process management on a
distributed system. For example, on a \fISLURM\fP cluster one might want to use \fBsrun\fP\&. In this
case you would specify \fB\-\-launcher=srun\fP; however, the \fIARGS\fP are not merely the executable
but the full listing, e.g., \fB\-\-launcher=\(aqsrun \-\-mpi=pmi2\(aq\fP\&.
.UNINDENT
.SS Options
.INDENT 0.0
.TP
.B \fB\-N\fP, \fB\-\-num\-tasks\fP \fINUM\fP
Number of task executors per client (default: 1).
.sp
For example, \fB\-N4\fP would create four workers, but \fB\-N4 \-\-ssh \(aqcluster\-a[00\-01].xyz\(aq\fP
creates two clients and a total of eight workers.
.TP
.B \fB\-t\fP, \fB\-\-template\fP \fICMD\fP
Command\-line template pattern (default: \(dq{}\(dq).
.sp
This is expanded by the client just before execution. With the default \(dq{}\(dq the input
command\-line will be run verbatim. Specifying a template pattern allows for simple input
arguments (e.g., file paths) to be transformed into some common form; such as
\fB\-t \(aq./some_command.py {} >outputs/{/\-}.out\(aq\fP\&.
.sp
See section on \fItemplates\fP\&.
.TP
.B \fB\-p\fP, \fB\-\-port\fP \fINUM\fP
Port number (default: 50001).
.sp
This is an arbitrary choice and simply must be an available port. The default option chosen
here is typically available on most platforms and is not expected by any known major software.
.TP
.B \fB\-b\fP, \fB\-\-bundlesize\fP \fISIZE\fP
Size of task bundle (default: 1).
.sp
The default value allows for greater concurrency and responsiveness on small scales. This is
used by the \fIsubmit\fP thread to accumulate bundles for either database commits and/or publishing
to the queue. If a database is in use, the scheduler thread selects tasks from the database in
batches of this size.
.sp
Using larger bundles is a good idea for large distributed workflows; specifically, it is best
to coordinate bundle size with the number of executors in use by each client.
.sp
See also \fB\-\-num\-tasks\fP and \fB\-\-bundlewait\fP\&.
.TP
.B \fB\-w\fP, \fB\-\-bundlewait\fP \fISEC\fP
Seconds to wait before flushing tasks (default: 5).
.sp
This is used by both the \fIsubmit\fP thread and forwarded to each \fIclient\fP\&. The \fIclient\fP collector
thread that accumulates finished task bundles to return to the \fIserver\fP will push out a bundle
after this period of time regardless of whether it has reached the preferred bundle size.
.sp
See also \fB\-\-bundlesize\fP\&.
.TP
.B \fB\-r\fP, \fB\-\-max\-retries\fP \fINUM\fP
Auto\-retry failed tasks (default: 0).
.sp
If a database is in use, then there is an opportunity to automatically retry failed tasks. A
task is considered to have failed if it has a non\-zero exit status. Setting this value greater
than zero defines the number of attempts for the task. The original is not over\-written, a new
task is submitted and later scheduled.
.sp
See also \fB\-\-eager\fP\&.
.TP
.B \fB\-\-eager\fP
Schedule failed tasks before new tasks. If \fB\-\-max\-retries\fP is greater than one, this option
defines the appetite for re\-submitting failed tasks. By default, failed tasks will only be
scheduled when there are no more remaining novel tasks.
.TP
.B \fB\-\-no\-db\fP
Disable database (submit directly to clients).
.sp
By default, a scheduler thread selects tasks from a database that were previously submitted.
With \fB\-\-no\-db\fP enabled, there is no scheduler and instead the \fIsubmit\fP thread publishes
bundles directly to the queue.
.TP
.B \fB\-\-initdb\fP
Auto\-initialize database.
.sp
If a database is configured for use with the workflow (e.g., Postgres), auto\-initialize
tables if they don\(aqt already exist. This is a short\-hand for pre\-creating tables with the
\fBhs initdb\fP command. This happens by default with SQLite databases.
.sp
Mutually exclusive to \fB\-\-no\-db\fP\&. See \fBhs initdb\fP command.
.TP
.B \fB\-\-no\-confirm\fP
Disable client confirmation of task bundle received.
.sp
To achieve even higher throughput at large scales, optionally disable confirmation
payloads from clients. Consider using this option when also using \fB\-\-no\-db\fP\&.
.TP
.B \fB\-\-forever\fP
Schedule forever.
.sp
Typically, the \fIcluster\fP will process some finite set of submitted tasks. When there are
no more tasks left to schedule, the \fIcluster\fP will begin its shutdown procedure. With
\fB\-\-forever\fP enabled, the scheduler will continue to wait for new tasks indefinitely.
.sp
Conflicts with \fB\-\-no\-db\fP and mutually exclusive to \fB\-\-restart\fP\&.
.TP
.B \fB\-\-restart\fP
Start scheduling from last completed task.
.sp
Instead of pulling a new list of tasks from some input \fIFILE\fP, with \fB\-\-restart\fP enabled the
\fIcluster\fP will restart scheduling tasks where it left off. Any task in the database that was
previously scheduled but not completed will be reverted.
.sp
For very large workflows, an effective strategy is to first use the \fBsubmit\fP workflow to
populate the database, and then to use \fB\-\-restart\fP so that if the \fIcluster\fP is interrupted,
it can easily continue where it left off, halting if nothing to be done.
.sp
Conflicts with \fB\-\-no\-db\fP and mutually exclusive to \fB\-\-forever\fP\&.
.TP
.B \fB\-\-ssh\-args\fP \fIARGS\fP\&...
Command\-line arguments for SSH. For example, \fB\-\-ssh\-args \(aq\-i ~/.ssh/my_key\(aq\fP\&.
.TP
.B \fB\-\-ssh\-group\fP \fINAME\fP
SSH nodelist group in config.
.sp
In your configuration under \fB[ssh.nodelist]\fP can be one or more named lists. These lists
should contain host names to associate with the group name.
.sp
See \fIconfiguration\fP section.
.TP
.B \fB\-E\fP, \fB\-\-env\fP
Send environment variables. Only for \fB\-\-ssh\fP mode, all \fBHYPERSHELL_\fP prefixed environment
variables can be exported to the remote clients.
.TP
.B \fB\-\-remote\-exe\fP \fIPATH\fP
Path to remote executable on the client side.
.sp
By default the executable path used to launch clients is the same as that for the cluster.
This option is necessary for clients with a different install path on client hosts.
.TP
.B \fB\-d\fP, \fB\-\-delay\-start\fP \fISEC\fP
Delay time in seconds for launching clients (default: 0).
.sp
At larger scales it can be advantageous to uniformly delay the client launch sequence.
Hundreds or thousands of clients connecting to the server all at once is a challenge.
Even if the server could handle the load, your task throughput would be unbalanced,
coming in waves.
.sp
Use \fB\-\-delay\-start\fP with a negative number to impose a uniform random delay up to the
magnitude specified (e.g., \fB\-\-delay\-start=\-600\fP would delay the client up to ten minutes).
This also has the effect of staggering the workload. If your tasks take on the order of 30
minutes and you have 1000 nodes, choose \fB\-\-delay\-start=\-1800\fP\&.
.TP
.B \fB\-c\fP, \fB\-\-capture\fP
Capture individual task <stdout> and <stderr>.
.sp
By default, the \fIstdout\fP and \fIstderr\fP streams of all tasks are fused with that of the \fIclient\fP
thread, and in turn the \fIcluster\fP\&. If tasks are producing output that needs to be isolated, the
tasks need to manage their own output, you can specify a redirect as part of a \fB\-\-template\fP,
or use \fB\-\-capture\fP to capture these as \fB\&.out\fP and \fB\&.err\fP files.
.sp
These are stored local to the \fIclient\fP\&. Task outputs can be automatically retrieved via SFTP,
see \fItask\fP usage.
.TP
.B \fB\-o\fP, \fB\-\-output\fP \fIPATH\fP
File path for task outputs (default: <stdout>).
.sp
If local only (not \fB\-\-ssh\fP, \fB\-\-mpi\fP or \fB\-\-launcher\fP), then the \fIclient\fP can redirect all
\fIstdout\fP from tasks to some file \fIPATH\fP together.
.TP
.B \fB\-e\fP, \fB\-\-errors\fP \fIPATH\fP
File path for task errors (default: <stderr>).
.sp
If local only (not \fB\-\-ssh\fP, \fB\-\-mpi\fP or \fB\-\-launcher\fP), then the \fIclient\fP can redirect all
\fIstderr\fP from tasks to some file \fIPATH\fP together.
.TP
.B \fB\-f\fP, \fB\-\-failures\fP \fIPATH\fP
File path to write failed task args (default: <none>).
.sp
The \fIserver\fP acts like a sieve, reading task args from \fIstdin\fP and redirecting those original
args to \fIstdout\fP if the task had a non\-zero exit status. The \fIcluster\fP will run the \fIserver\fP
for you and if \fB\-\-failures\fP is enabled these task args will be sent to a local file \fIPATH\fP\&.
.TP
.B \fB\-T\fP, \fB\-\-timeout\fP \fISEC\fP
Timeout in seconds for clients. Automatically shutdown if no tasks received (default: never).
.sp
This option is only valid for an \fB\-\-autoscaling\fP cluster. This feature allows for gracefully
scaling down a cluster when task throughput subsides.
.TP
.B \fB\-W\fP, \fB\-\-task\-timeout\fP \fISEC\fP
Task\-level walltime limit (default: none).
.sp
Executors will send a progression of SIGINT, SIGTERM, and SIGKILL.
If the process still persists the executor itself will shutdown.
.TP
.B \fB\-S\fP, \fB\-\-signalwait\fP \fISEC\fP
Task\-level signal escalation wait period in seconds (default: 10).
.sp
When tasks fail to halt following an initial SIGINT, the program waits
this interval in seconds before escalating to the next level of interrupt.
.sp
See also \fB\-\-task\-timeout\fP\&.
.TP
.B \fB\-A\fP, \fB\-\-autoscaling\fP [\fIMODE\fP]
Enable autoscaling (default: disabled). Used with \fB\-\-launcher\fP\&.
.sp
Specifying this option on its own triggers the use of the autoscaler, with the default
\fIpolicy\fP or the configured policy. The \fIpolicy\fP can be specified directly here
as either \fIfixed\fP or \fIdynamic\fP (e.g., \fB\-\-autoscaling=dynamic\fP). The default is \fIfixed\fP\&.
.sp
The specified \fB\-\-launcher\fP is used to bring up each individual instance of the client
as a discrete scaling unit. This is different than using \fB\-\-launcher\fP on its own where
it specifies a single invocation that should launch all clients (e.g., like an \fBmpirun\fP).
Without this option, clients will simply be run locally.
.sp
A \fIfixed\fP policy will seek to maintain a definite size and allows for recovery in the
event that clients halt for some reason (e.g., due to expected faults or timeouts).
.sp
A \fIdynamic\fP policy maintains a \fB\-\-min\-size\fP (default: 0) and grows up to some
\fB\-\-max\-size\fP depending on the observed \fItask pressure\fP given the specified scaling
\fB\-\-factor\fP\&.
.sp
See also \fB\-\-factor\fP, \fB\-\-period\fP, \fB\-\-init\-size\fP, \fB\-\-min\-size\fP, and \fB\-\-max\-size\fP\&.
.TP
.B \fB\-F\fP, \fB\-\-factor\fP \fIVALUE\fP
Scaling factor (default: 1).
.sp
A configurable, dimensionless quantity used by the \fB\-\-autoscaling=dynamic\fP policy.
This value expresses some multiple of the average task duration in seconds.
.sp
The autoscaler periodically checks \fBtoc / (factor x avg_duration)\fP, where
\fBtoc\fP is the estimated time of completion for all remaining tasks given current
throughput of active clients. This ratio is referred to as \fItask pressure\fP, and if
it exceeds 1, the pressure is considered \fIhigh\fP and we will add another client if
we are not already at the given \fB\-\-max\-size\fP of the cluster.
.sp
For example, if the average task length is 30 minutes, and we set \fB\-\-factor=2\fP, then if
the estimated time of completion of remaining tasks given currently connected executors
exceeds 1 hour, we will scale up by one unit.
.sp
See also \fB\-\-period\fP\&.  Only valid with \fB\-\-autoscaling\fP\&.
.TP
.B \fB\-P\fP, \fB\-\-period\fP \fISEC\fP
Scaling period in seconds (default: 60).
.sp
The autoscaler waits for this period of time in between checks and scaling events.
A shorter period makes the scaling behavior more responsive but can effect database
performance if checks happen too rapidly.
.sp
Only valid with \fB\-\-autoscaling\fP\&.
.TP
.B \fB\-I\fP, \fB\-\-init\-size\fP \fISIZE\fP
Initial size of cluster (default: 1).
.sp
When the cluster starts, this number of clients will be launched.
For a \fIfixed\fP policy cluster, this should be given with a \fB\-\-min\-size\fP, and likely
the same value.
.sp
Only valid with \fB\-\-autoscaling\fP\&.
.TP
.B \fB\-X\fP, \fB\-\-min\-size\fP \fISIZE\fP
Minimum size of cluster (default: 0).
.sp
Regardless of autoscaling policy, if the number of launched clients drops below this
value we will scale up by one. Allowing \fB\-\-min\-size=0\fP is an important feature for
efficient use of computing resources in the absence of tasks.
.sp
Only valid with \fB\-\-autoscaling\fP\&.
.TP
.B \fB\-Y\fP, \fB\-\-max\-size\fP \fISIZE\fP
Maximum size of cluster (default: 2).
.sp
For a \fIdynamic\fP autoscaling policy, this sets an upper limit on the number of launched
clients. When this number is reached, scaling stops regardless of task pressure.
.sp
Only valid with \fB\-\-autoscaling\fP\&.
.UNINDENT
.SH SERVER USAGE
.INDENT 0.0
.TP
.B \fBhs\fP \fBserver\fP \fB[\-h]\fP \fB[FILE | \-\-forever | \-\-restart]\fP
\fB[\-b NUM]\fP \fB[\-w SEC]\fP \fB[\-r NUM [\-\-eager]]\fP
\fB[\-H ADDR]\fP \fB[\-p PORT]\fP \fB[\-k KEY]\fP \fB[\-\-no\-db | \-\-initdb]\fP \fB[\-\-print | \-f PATH]\fP
\fB[\-\-no\-confirm]\fP
.UNINDENT
.sp
Launch server, schedule directly or asynchronously from database.
.sp
The server includes a scheduler component that pulls tasks from the database and offers
them up on a distributed queue to clients. It also has a receiver that collects the results
of finished tasks. Optionally, the server can submit tasks (\fIFILE\fP). When submitting tasks,
the \fB\-w\fP/\fB\-\-bundlewait\fP and \fB\-b\fP/\fB\-\-bundlesize\fP options are the same as for the
\fIsubmit\fP workflow.
.sp
With \fB\-\-max\-retries\fP greater than zero, the scheduler will check for a non\-zero exit status
for tasks and re\-submit them if their previous number of attempts is less.
.sp
Tasks are bundled and clients pull them in these bundles. However, by default the bundle size
is one, meaning that at small scales there is greater concurrency.
.SS Arguments
.INDENT 0.0
.TP
.B FILE
Path to input task file (default: <stdin>).
.UNINDENT
.SS Options
.INDENT 0.0
.TP
.B \fB\-H\fP, \fB\-\-bind\fP \fIADDR\fP
Bind address (default: localhost).
.sp
When running locally, the default is recommended. To allow remote \fIclients\fP to connect
over the network, bind the server to \fI0.0.0.0\fP\&.
.TP
.B \fB\-p\fP, \fB\-\-port\fP \fINUM\fP
Port number (default: 50001).
.sp
This is an arbitrary choice and simply must be an available port. The default option chosen
here is typically available on most platforms and is not expected by any known major software.
.TP
.B \fB\-k\fP, \fB\-\-auth\fP \fIKEY\fP
Cryptographic authentication key to connect with server (default: <not secure>).
.sp
The default \fIKEY\fP used by the server and client is not secure and only a place holder.
It is expected that the user choose a secure \fIKEY\fP\&. The \fIcluster\fP automatically generates
a secure one\-time \fIKEY\fP\&.
.TP
.B \fB\-b\fP, \fB\-\-bundlesize\fP \fISIZE\fP
Size of task bundle (default: 1).
.sp
The default value allows for greater concurrency and responsiveness on small scales. This is
used by the \fIsubmit\fP thread to accumulate bundles for either database commits and/or publishing
to the queue. If a database is in use, the scheduler thread selects tasks from the database in
batches of this size.
.sp
Using larger bundles is a good idea for large distributed workflows; specifically, it is best
to coordinate bundle size with the number of executors in use by each client.
.sp
See also \fB\-\-num\-tasks\fP and \fB\-\-bundlewait\fP\&.
.TP
.B \fB\-w\fP, \fB\-\-bundlewait\fP \fISEC\fP
Seconds to wait before flushing tasks (default: 5).
.sp
This is used by both the \fIsubmit\fP thread and forwarded to each \fIclient\fP\&. The \fIclient\fP collector
thread that accumulates finished task bundles to return to the \fIserver\fP will push out a bundle
after this period of time regardless of whether it has reached the preferred bundle size.
.sp
See also \fB\-\-bundlesize\fP\&.
.TP
.B \fB\-r\fP, \fB\-\-max\-retries\fP \fINUM\fP
Auto\-retry failed tasks (default: 0).
.sp
If a database is in use, then there is an opportunity to automatically retry failed tasks. A
task is considered to have failed if it has a non\-zero exit status. Setting this value greater
than zero defines the number of attempts for the task. The original is not over\-written, a new
task is submitted and later scheduled.
.sp
See also \fB\-\-eager\fP\&.
.TP
.B \fB\-\-eager\fP
Schedule failed tasks before new tasks. If \fB\-\-max\-retries\fP is greater than one, this option
defines the appetite for re\-submitting failed tasks. By default, failed tasks will only be
scheduled when there are no more remaining novel tasks.
.TP
.B \fB\-\-no\-db\fP
Disable database (submit directly to clients).
.sp
By default, a scheduler thread selects tasks from a database that were previously submitted.
With \fB\-\-no\-db\fP enabled, there is no scheduler and instead the \fIsubmit\fP thread publishes
bundles directly to the queue.
.TP
.B \fB\-\-initdb\fP
Auto\-initialize database.
.sp
If a database is configured for use with the workflow (e.g., Postgres), auto\-initialize
tables if they don\(aqt already exist. This is a short\-hand for pre\-creating tables with the
\fBhs initdb\fP command. This happens by default with SQLite databases.
.sp
Mutually exclusive to \fB\-\-no\-db\fP\&. See \fBhs initdb\fP command.
.TP
.B \fB\-\-no\-confirm\fP
Disable client confirmation of task bundle received.
.sp
To achieve even higher throughput at large scales, optionally disable confirmation
payloads from clients. Consider using this option when also using \fB\-\-no\-db\fP\&.
.TP
.B \fB\-\-forever\fP
Schedule forever.
.sp
Typically, the \fIcluster\fP will process some finite set of submitted tasks. When there are
no more tasks left to schedule, the \fIcluster\fP will begin its shutdown procedure. With
\fB\-\-forever\fP enabled, the scheduler will continue to wait for new tasks indefinitely.
.sp
Conflicts with \fB\-\-no\-db\fP and mutually exclusive to \fB\-\-restart\fP\&.
.TP
.B \fB\-\-restart\fP
Start scheduling from last completed task.
.sp
Instead of pulling a new list of tasks from some input \fIFILE\fP, with \fB\-\-restart\fP enabled the
\fIcluster\fP will restart scheduling tasks where it left off. Any task in the database that was
previously scheduled but not completed will be reverted.
.sp
For very large workflows, an effective strategy is to first use the \fBsubmit\fP workflow to
populate the database, and then to use \fB\-\-restart\fP so that if the \fIcluster\fP is interrupted,
it can easily continue where it left off, halting if nothing to be done.
.sp
Conflicts with \fB\-\-no\-db\fP and mutually exclusive to \fB\-\-forever\fP\&.
.TP
.B \fB\-\-print\fP
Print failed task args to <stdout>.
.sp
Mutually exclusive to \fB\-f\fP/\fB\-\-failures\fP\&.
.TP
.B \fB\-f\fP, \fB\-\-failures\fP \fIPATH\fP
File path to write failed task args (default: <none>).
.sp
The \fIserver\fP acts like a sieve, reading task args from some input source. Tasks with a
non\-zero exit status can have their original command\-line \fIargs\fP printed to an output
stream. With \fB\-f\fP/\fB\-\-failures\fP, specify a local file \fIPATH\fP\&.
.sp
Mutually exclusive to \fB\-\-print\fP\&.
.UNINDENT
.SH CLIENT USAGE
.INDENT 0.0
.TP
.B \fBhs\fP \fBclient\fP \fB[\-h]\fP
\fB[\-N NUM]\fP \fB[\-t TEMPLATE]\fP \fB[\-b SIZE]\fP \fB[\-w SEC]\fP \fB[\-H ADDR]\fP \fB[\-p PORT]\fP
\fB[\-k KEY]\fP \fB[\-\-capture | [\-o PATH] [\-e PATH]]\fP \fB[\-\-no\-confirm]\fP
\fB[\-d SEC]\fP \fB[\-T SEC]\fP \fB[\-W SEC]\fP \fB[\-S SEC]\fP
.UNINDENT
.sp
Launch client directly, run tasks in parallel.
.sp
The client connects to the server and pulls bundles of tasks off the shared queue.
These tasks are run locally by some number of a parallel task executors.
.sp
The environment for tasks are the same as for the client. Standard output and error
for tasks are forwarded to that of the client, unless \fB\-\-capture\fP is used, in which
these are directed to individual files for each task.
.SS Options
.INDENT 0.0
.TP
.B \fB\-N\fP, \fB\-\-num\-tasks\fP \fINUM\fP
Number of task executors (default: 1).
.TP
.B \fB\-t\fP, \fB\-\-template\fP \fICMD\fP
Command\-line template pattern (default: \(dq{}\(dq).
.sp
This is expanded by the client just before execution. With the default \(dq{}\(dq the input
command\-line will be run verbatim. Specifying a template pattern allows for simple input
arguments (e.g., file paths) to be transformed into some common form; such as
\fB\-t \(aq./some_command.py {} >outputs/{/\-}.out\(aq\fP\&.
.sp
See section on \fItemplates\fP\&.
.TP
.B \fB\-b\fP, \fB\-\-bundlesize\fP \fISIZE\fP
Size of task bundle (default: 1).
.sp
Using larger bundles is a good idea for large distributed workflows; specifically, it is best
to coordinate bundle size with the number of executors in use by each client.
.sp
See also \fB\-\-num\-tasks\fP and \fB\-\-bundlewait\fP\&.
.TP
.B \fB\-w\fP, \fB\-\-bundlewait\fP \fISEC\fP
Seconds to wait before flushing tasks (default: 5).
.sp
The \fIclient\fP collector thread that accumulates finished task bundles to return to
the \fIserver\fP will push out a bundle after this period of time regardless of whether
it has reached the preferred bundle size.
.sp
See also \fB\-\-bundlesize\fP\&.
.TP
.B \fB\-H\fP, \fB\-\-host\fP \fIADDR\fP
Hostname or IP address to connect with server (default: localhost).
.TP
.B \fB\-p\fP, \fB\-\-port\fP \fINUM\fP
Port number to connect with server (default: 50001).
.TP
.B \fB\-k\fP, \fB\-\-auth\fP \fIKEY\fP
Cryptographic authentication key to connect with server (default: <not secure>).
.sp
The default \fIKEY\fP used by the server and client is not secure and only a place holder.
It is expected that the user choose a secure \fIKEY\fP\&. The \fIcluster\fP automatically generates
a secure one\-time \fIKEY\fP\&.
.TP
.B \fB\-d\fP, \fB\-\-delay\-start\fP \fISEC\fP
Delay time in seconds before connecting to server (default: 0).
.sp
At larger scales it can be advantageous to uniformly delay the client launch sequence.
Hundreds or thousands of clients connecting to the server all at once is a challenge.
Even if the server could handle the load, your task throughput would be unbalanced,
coming in waves.
.sp
Use \fB\-\-delay\-start\fP with a negative number to impose a uniform random delay up to the
magnitude specified (e.g., \fB\-\-delay\-start=\-600\fP would delay the client up to ten minutes).
This also has the effect of staggering the workload. If your tasks take on the order of 30
minutes and you have 1000 nodes, choose \fB\-\-delay\-start=\-1800\fP\&.
.TP
.B \fB\-\-no\-confirm\fP
Disable client confirmation of task bundle received.
.sp
To achieve even higher throughput at large scales, optionally disable confirmation
payloads from clients. Consider using this option when also using \fB\-\-no\-db\fP\&.
.TP
.B \fB\-o\fP, \fB\-\-output\fP \fIPATH\fP
File path for task outputs (default: <stdout>).
.TP
.B \fB\-e\fP, \fB\-\-errors\fP \fIPATH\fP
File path for task errors (default: <stderr>).
.TP
.B \fB\-c\fP, \fB\-\-capture\fP
Capture individual task <stdout> and <stderr>.
.sp
By default, the \fIstdout\fP and \fIstderr\fP streams of all tasks are fused with that of the \fIclient\fP
thread, and in turn the \fIcluster\fP\&. If tasks are producing output that needs to be isolated, the
tasks need to manage their own output, you can specify a redirect as part of a \fB\-\-template\fP,
or use \fB\-\-capture\fP to capture these as \fB\&.out\fP and \fB\&.err\fP files.
.sp
These are stored local to the \fIclient\fP under \fI<prefix>/lib/task/<uuid>.[out,err]\fP\&.
Task outputs can be automatically retrieved via SFTP, see \fItask\fP usage.
.sp
Mutually exclusive with both \fB\-\-output\fP and \fB\-\-errors\fP\&.
.TP
.B \fB\-\-timeout\fP \fISEC\fP
Timeout in seconds for client. Automatically shutdown if no tasks received (default: never).
.sp
This feature allows for gracefully scaling down a cluster when task throughput subsides.
.TP
.B \fB\-\-task\-timeout\fP \fISEC\fP
Task\-level walltime limit (default: none).
.sp
Executors will send a progression of SIGINT, SIGTERM, and SIGKILL.
If the process still persists the executor itself will shutdown.
.TP
.B \fB\-S\fP, \fB\-\-signalwait\fP \fISEC\fP
Task\-level signal escalation wait period in seconds (default: 10).
.sp
When tasks fail to halt following an initial SIGINT, the program waits
this interval in seconds before escalating to the next level of interrupt.
.sp
See also \fB\-\-task\-timeout\fP\&.
.UNINDENT
.SH SUBMIT USAGE
.INDENT 0.0
.TP
.B \fBhs\fP \fBsubmit\fP \fB[\-h]\fP \fB[FILE]\fP
\fB[\-b NUM]\fP \fB[\-w SEC]\fP \fB[\-t CMD]\fP \fB[\-\-initdb]\fP \fB[\-\-tag TAG [TAG...]]\fP
.UNINDENT
.sp
Submit tasks from file.
.sp
Tasks are accumulated and published in bundles to the database.
The \fB\-b\fP/\fB\-\-bundlesize\fP and \fB\-w\fP/\fB\-\-bundlewait\fP options control the
size of these bundles and how long to wait before flushing tasks regardless of
how many have accumulated.
.sp
Pre\-format tasks at \fIsubmit\fP\-time with template expansion using \fB\-t\fP/\fB\-\-template\fP\&.
Any tags specified with \fB\-\-tag\fP are applied to all tasks submitted.
.SS Arguments
.INDENT 0.0
.TP
.B FILE
Path to input task file (default: <stdin>).
.UNINDENT
.SS Options
.INDENT 0.0
.TP
.B \fB\-t\fP, \fB\-\-template\fP \fICMD\fP
Command\-line template pattern (default: \(dq{}\(dq).
.sp
This is expanded at submit\-time before sending to the database.
With the default \(dq{}\(dq the input command\-line will be run verbatim.
Specifying a template pattern allows for simple input arguments (e.g., file paths)
to be transformed into some common form; such as
\fB\-t \(aq./some_command.py {} >outputs/{/\-}.out\(aq\fP\&.
.sp
See section on \fItemplates\fP\&.
.TP
.B \fB\-b\fP, \fB\-\-bundlesize\fP \fISIZE\fP
Size of task bundle (default: 1).
.sp
The default value allows for greater concurrency and responsiveness on small scales.
Using larger bundles is a good idea for large distributed workflows; specifically, it is best
to coordinate bundle size with the number of executors in use by each client.
.sp
See also \fB\-\-bundlewait\fP\&.
.TP
.B \fB\-w\fP, \fB\-\-bundlewait\fP \fISEC\fP
Seconds to wait before flushing tasks (default: 5).
.sp
If this period of time expires since the previous bundle was pushed to the database,
The current bundle will be pushed regardless of how many tasks have been accumulated.
.sp
See also \fB\-\-bundlesize\fP\&.
.TP
.B \fB\-\-initdb\fP
Auto\-initialize database.
.sp
If a database is configured for use with the workflow (e.g., Postgres), auto\-initialize
tables if they don\(aqt already exist. This is a short\-hand for pre\-creating tables with the
\fBhs initdb\fP command. This happens by default with SQLite databases.
.sp
See \fBhs initdb\fP command.
.TP
.B \fB\-\-tag\fP \fITAG\fP\&...
Assign one or more tags.
.sp
Tags allow for user\-defined tracking of information related to individual tasks or large
groups of tasks. They are defined with both a \fIkey\fP and \fIvalue\fP (e.g., \fB\-\-tag file:a\fP).
The default \fIvalue\fP for tags is blank. When searching with tags, not specifying a \fIvalue\fP
will return any task with that \fIkey\fP defined regardless of \fIvalue\fP (including blank).
.UNINDENT
.SH INITDB USAGE
.sp
\fBhs\fP \fBinitdb\fP \fB[\-h]\fP \fB[\-\-truncate [\-\-yes]]\fP
.sp
Initialize database.
.sp
Create the necessary database tables given your current configuration.
This occurs automatically for SQLite.
To clear out all metadata for an existing database use \fB\-\-truncate\fP\&.
.SS Options
.INDENT 0.0
.TP
.B \fB\-t\fP, \fB\-\-truncate\fP
Truncate database (task metadata will be lost).
.TP
.B \fB\-y\fP, \fB\-\-yes\fP
Auto\-confirm truncation (default will prompt).
.UNINDENT
.SH CONFIG GET USAGE
.INDENT 0.0
.TP
.B \fBhs\fP \fBconfig\fP \fBget\fP \fB[\-h]\fP
\fB[\-x]\fP \fB[\-r]\fP \fBSECTION[...].VAR\fP \fB[\-\-system | \-\-user | \-\-local | \-\-default]\fP
.UNINDENT
.sp
Get configuration option.
.sp
If source is not specified; e.g., \fB\-\-local\fP, the output is the merged configuration
from all sources. Use the \fBconfig which\fP command to see where a specific
option originates from.
.sp
Output is pretty\-printed using the configured console theme (default: monokai).
Colorization is disabled for non\-TTY invocations.
.SS Arguments
.INDENT 0.0
.TP
.B \fISECTION[...].VAR\fP
Path to variable (default is entire configuration).
.UNINDENT
.SS Options
.INDENT 0.0
.TP
.B \fB\-\-system\fP
Load from system configuration.
.TP
.B \fB\-\-user\fP
Load from user configuration.
.TP
.B \fB\-\-local\fP
Load from local configuration.
.TP
.B \fB\-\-default\fP
Load from default configuration.
.TP
.B \fB\-x\fP, \fB\-\-expand\fP
Expand variable.
.sp
If the special \fB_env\fP or \fB_eval\fP variant of the option is
present in the configuration, it will expand the environment variable
or shell command, respectively.
.TP
.B \fB\-r\fP, \fB\-\-raw\fP
Disable formatting on single value output.
.UNINDENT
.SH CONFIG SET USAGE
.INDENT 0.0
.TP
.B \fBhs\fP \fBconfig\fP \fBset\fP \fB[\-h]\fP
\fBSECTION[...].VAR\fP \fBVALUE\fP \fB[\-\-system | \-\-user | \-\-local]\fP
.UNINDENT
.sp
Set configuration option.
.SS Arguments
.INDENT 0.0
.TP
.B SECTION[...].VAR
Path to variable.
.TP
.B VALUE
Value to be set.
.UNINDENT
.SS Options
.INDENT 0.0
.TP
.B \fB\-\-system\fP
Apply to system configuration.
.TP
.B \fB\-\-user\fP
Apply to user configuration. (default)
.TP
.B \fB\-\-local\fP
Apply to local configuration.
.UNINDENT
.SH CONFIG EDIT USAGE
.INDENT 0.0
.TP
.B \fBhs\fP \fBconfig\fP \fBedit\fP \fB[\-h]\fP
\fB[\-\-system | \-\-user | \-\-local]\fP
.UNINDENT
.sp
Edit configuration with default editor.
.sp
The EDITOR/VISUAL environment variable must be set.
.SS Options
.INDENT 0.0
.TP
.B \fB\-\-system\fP
Edit system configuration.
.TP
.B \fB\-\-user\fP
Edit user configuration (default).
.TP
.B \fB\-\-local\fP
Edit local configuration.
.UNINDENT
.SH CONFIG WHICH USAGE
.INDENT 0.0
.TP
.B \fBhs\fP \fBconfig\fP \fBwhich\fP \fB[\-h]\fP
\fBSECTION[...].VAR\fP \fB[\-\-site]\fP
.UNINDENT
.sp
Show origin of configuration option.
.SS Arguments
.INDENT 0.0
.TP
.B SECTION[...].VAR
Path to variable.
.UNINDENT
.SS Options
.INDENT 0.0
.TP
.B \fB\-\-site\fP
Output originating site name only.
.UNINDENT
.SH TASK SUBMIT USAGE
.sp
\fBhs\fP \fBtask\fP \fBsubmit\fP \fB[\-h]\fP \fB[\-t TAG [TAG...]]\fP \fB\-\-\fP \fBARGS...\fP
.sp
Submit individual task to the database.
.sp
A database must be configured. The task will not run until scheduled
by the server process. The task UUID will be printed to standard out.
.sp
See \fBtask info\fP command.
.SS Arguments
.INDENT 0.0
.TP
.B ARGS...
Command\-line arguments.
.sp
The full command\-line for some shell task.
To use options, preface with leading \fB\-\-\fP\&.
.UNINDENT
.SS Options
.INDENT 0.0
.TP
.B \fB\-t\fP, \fB\-\-tag\fP \fITAG\fP\&...
Assign one or more tags.
.sp
Tags allow for user\-defined tracking of information related to individual tasks or large
groups of tasks. They are defined with both a \fIkey\fP and \fIvalue\fP (e.g., \fB\-\-tag file:a\fP).
The default \fIvalue\fP for tags is blank. When searching with tags, not specifying a \fIvalue\fP
will return any task with that \fIkey\fP defined regardless of \fIvalue\fP (including blank).
.UNINDENT
.SH TASK INFO USAGE
.INDENT 0.0
.TP
.B \fBhs\fP \fBtask\fP \fBinfo\fP \fB[\-h]\fP
\fBID\fP \fB[\-\-stdout | \-\-stderr | \-x FIELD]\fP \fB[\-f FORMAT]\fP
.UNINDENT
.sp
Get metadata and/or task outputs.
.sp
Query for the full metadata on task by ID.
Extract a specific field using \fB\-x\fP/\fB\-\-extract\fP\&.
.sp
Alternatively, dump the captured standard output or errors
from the finished task (if captured). These files are written
on the client host and synced with SFTP if necessary.
.SS Arguments
.INDENT 0.0
.TP
.B ID
Unique task UUID.
.UNINDENT
.SS Options
.INDENT 0.0
.TP
.B \fB\-f\fP, \fB\-\-format\fP \fIFORMAT\fP
Format task info ([normal], json, yaml).
.TP
.B \fB\-\-json\fP
Format metadata output as JSON.
.TP
.B \fB\-\-yaml\fP
Format metadata output as YAML.
.TP
.B \fB\-x\fP, \fB\-\-extract\fP \fIFIELD\fP
Print this field only (e.g., \fB\-x submit_time\fP).
.TP
.B \fB\-\-stdout\fP
Print <stdout> of task if captured, fetch from client if necessary.
.TP
.B \fB\-\-stderr\fP
Print <stderr> of task if captured, fetch from client if necessary.
.UNINDENT
.SH TASK WAIT USAGE
.INDENT 0.0
.TP
.B \fBhs\fP \fBtask\fP \fBwait\fP \fB[\-h]\fP
\fBID\fP \fB[\-n SEC]\fP \fB[\-\-info [\-f FORMAT] | \-\-status | \-\-return]\fP
.UNINDENT
.sp
Wait for task to complete.
.sp
Poll the database periodically for the completion status
of the task. Block until completed.
.sp
Optionally, print task metadata after completion.
.SS Arguments
.INDENT 0.0
.TP
.B ID
Unique task UUID.
.UNINDENT
.SS Options
.INDENT 0.0
.TP
.B \fB\-n\fP, \fB\-\-interval\fP \fISEC\fP
Time in seconds to wait between polling (default: 5).
.TP
.B \fB\-i\fP, \fB\-\-info\fP
Print task info after completion.
.sp
See \fBtask info\fP command.
.TP
.B \fB\-f\fP, \fB\-\-format\fP \fIFORMAT\fP
Format task info ([normal], json, yaml).
.TP
.B \fB\-\-json\fP
Format metadata output as JSON.
.TP
.B \fB\-\-yaml\fP
Format metadata output as YAML.
.TP
.B \fB\-s\fP, \fB\-\-status\fP
Print task exit status only.
.TP
.B \fB\-r\fP, \fB\-\-return\fP
Use exit status from task.
.UNINDENT
.SH TASK RUN USAGE
.sp
\fBhs\fP \fBtask\fP \fBrun\fP \fB[\-h]\fP \fB[\-n SEC]\fP \fB[\-t TAG [TAG...]]\fP \fB\-\-\fP \fBARGS...\fP
.sp
Submit individual task and wait for completion.
.sp
A database must be configured. The task will not run until scheduled
by the server process. The <stdout> and <stderr> are written locally
as if run locally, requires the client to have \fB\-\-capture\fP enabled.
.sp
See \fBtask info\fP and \fBtask wait\fP commands.
.SS Arguments
.INDENT 0.0
.TP
.B ARGS...
Command\-line arguments.
.sp
The full command\-line for some shell task.
To use options, preface with leading \fB\-\-\fP\&.
.UNINDENT
.SS Options
.INDENT 0.0
.TP
.B \fB\-n\fP, \fB\-\-interval\fP \fISEC\fP
Time in seconds to wait between polling (default: 5).
.TP
.B \fB\-t\fP, \fB\-\-tag\fP \fITAG\fP\&...
Assign one or more tags.
.sp
Tags allow for user\-defined tracking of information related to individual tasks or large
groups of tasks. They are defined with both a \fIkey\fP and \fIvalue\fP (e.g., \fB\-\-tag file:a\fP).
The default \fIvalue\fP for tags is blank. When searching with tags, not specifying a \fIvalue\fP
will return any task with that \fIkey\fP defined regardless of \fIvalue\fP (including blank).
.UNINDENT
.SH TASK SEARCH USAGE
.INDENT 0.0
.TP
.B \fBhs\fP \fBtask\fP \fBsearch\fP \fB[\-h]\fP
\fB[FIELD [FIELD ...]]\fP \fB[\-w COND [COND ...]]\fP \fB[\-t TAG [TAG...]]\fP
\fB[\-\-order\-by FIELD [\-\-desc]]\fP \fB[\-\-count | \-\-limit NUM]\fP
\fB[\-f FORMAT | \-\-json | \-\-csv]\fP \fB[\-d CHAR]\fP
\fB[\-\-failed | \-\-succeeded | \-\-completed | \-\-remaining]\fP
.UNINDENT
.sp
Search for tasks in database.
.sp
A database must be configured.
Specifying \fIFIELD\fP names defines what is included in the output
(by default all fields are included).
.sp
This command maps directly to underlying SQL queries.
.SS Arguments
.INDENT 0.0
.TP
.B FIELD
Select specific named fields to include in output.
Default is to include all fields.
.UNINDENT
.SS Options
.INDENT 0.0
.TP
.B \fB\-w\fP, \fB\-\-where\fP \fICOND...\fP
List of conditional statements to filter results (e.g., \fB\-w \(aqduration >= 600\(aq\fP).
.sp
Operators include \fB==\fP, \fB!=\fP, \fB>=\fP, \fB<=\fP, \fB>\fP, \fB<\fP, \fB~\fP\&.
The \fB~\fP operator applies a regular expression.
.TP
.B \fB\-t\fP, \fB\-\-with\-tag\fP \fITAG\fP\&...
Filter on one or more tags. (e.g., \fB\-t special\fP or \fB\-t file:a\fP).
.sp
Leaving the \fIvalue\fP unspecified will return any task for which the \fIkey\fP exists.
Specifying a full \fIkey\fP:\fIvalue\fP pair will match on both.
.TP
.B \fB\-s\fP, \fB\-\-order\-by\fP \fIFIELD\fP \fB[\-\-desc]\fP
Order results by field. Optionally, in descending order.
.TP
.B \fB\-F\fP, \fB\-\-failed\fP
Alias for \fB\-w \(aqexit_status != 0\(aq\fP\&.
.TP
.B \fB\-S\fP, \fB\-\-succeeded\fP
Alias for \fB\-w \(aqexit_status == 0\(aq\fP\&.
.TP
.B \fB\-C\fP, \fB\-\-completed\fP
Alias for \fB\-w \(aqexit_status != null\(aq\fP\&.
.sp
For backwards compatibility, \fB\-\-finished\fP is also valid.
.TP
.B \fB\-R\fP, \fB\-\-remaining\fP
Alias for \fB\-w \(aqexit_status == null\(aq\fP\&.
.TP
.B \fB\-f\fP, \fB\-\-format\fP \fIFORMAT\fP
Specify output format (either \fBnormal\fP, \fBplain\fP, \fBtable\fP, \fBcsv\fP, \fBjson\fP).
.sp
Default is \fBnormal\fP for whole\-task output. If any \fIFIELD\fP names are given, output is
formatted in simple \fBplain\fP text; use \fBcsv\fP for compliant output. The pretty\-printed
\fBtable\fP formatting is good for presentation on wide screens.
.sp
See \fB\-\-csv\fP, \fB\-\-json\fP, and \fB\-\-delimiter\fP\&.
.TP
.B \fB\-\-csv\fP
Format output as CSV. (Shorthand for \fB\-\-format=csv\fP).
.TP
.B \fB\-\-json\fP
Format output as JSON. (Shorthand for \fB\-\-format=json\fP).
.TP
.B \fB\-d\fP, \fB\-\-delimiter\fP \fICHAR\fP
Field seperator for plain/csv formats.
.TP
.B \fB\-l\fP, \fB\-\-limit\fP \fINUM\fP
Limit the number of results.
.TP
.B \fB\-c\fP, \fB\-\-count\fP
Show count of results.
.UNINDENT
.SH TASK UPDATE USAGE
.sp
\fBhs\fP \fBtask\fP \fBupdate\fP \fB[\-h]\fP \fBID\fP \fBFIELD\fP \fBVALUE\fP
.INDENT 0.0
.TP
.B \fBhs\fP \fBtask\fP \fBupdate\fP
\fB[ARG [ARG ...]]\fP
\fB[\-\-cancel | \-\-revert | \-\-delete | \-\-remove\-tag KEY [KEY...]]\fP
\fB[\-w COND [COND ...]]\fP \fB[\-t TAG [TAG...]]\fP
\fB[\-\-order\-by FIELD [\-\-desc] \-\-limit NUM]\fP
\fB[\-\-failed | \-\-succeeded | \-\-completed | \-\-remaining]\fP
\fB[\-\-no\-confirm]\fP
.UNINDENT
.sp
Update task metadata.
.sp
Include any number of \fIFIELD=VALUE\fP or tag \fIKEY:VALUE\fP positional arguments.
.sp
The \fB\-w\fP/\fB\-\-where\fP and \fB\-t\fP/\fB\-\-with\-tag\fP operate just as in the search command.
.sp
Using \fB\-\-cancel\fP sets \fIschedule_time\fP to now and \fIexit_status\fP to \-1.
.sp
Using \fB\-\-revert\fP reverts everything as if the task was new again.
.sp
Using \fB\-\-delete\fP drops the row from the database entirely.
.sp
The legacy interface for updating a single task with the \fIID\fP, \fIFIELD\fP,
and \fIVALUE\fP as positional arguments remains valid.
.SS Arguments
.INDENT 0.0
.TP
.B ARGS...
Assignment pairs for update.
.UNINDENT
.SS Options
.INDENT 0.0
.TP
.B \fB\-\-cancel\fP
Cancel specified tasks.
.sp
Cancelling a task means it will no longer be scheduled.
This is done by setting the \fIschedule_time\fP to \fInow\fP and the \fIexit_status\fP to \-1.
A task cannot be cancelled after it is sent to remote clients.
.TP
.B \fB\-\-revert\fP
Revert specified tasks.
.sp
A reverted task retains its ID and submit info along with any tags.
It will be as if it were new and never scheduled.
.TP
.B \fB\-\-delete\fP
Delete specified tasks.
.sp
Deleting a task fully drops the record from the database.
All task information will be lost and not recoverable.
.TP
.B \fB\-\-remove\-tag\fP \fITAG...\fP
Strip the specified \fItag\fP from task records.
.TP
.B \fB\-w\fP, \fB\-\-where\fP \fICOND...\fP
List of conditional statements to filter results (e.g., \fB\-w \(aqduration >= 600\(aq\fP).
.sp
Operators include \fB==\fP, \fB!=\fP, \fB>=\fP, \fB<=\fP, \fB>\fP, \fB<\fP, \fB~\fP\&.
The \fB~\fP operator applies a regular expression.
.TP
.B \fB\-t\fP, \fB\-\-with\-tag\fP \fITAG\fP\&...
Filter on one or more tags. (e.g., \fB\-t special\fP or \fB\-t file:a\fP).
.sp
Leaving the \fIvalue\fP unspecified will return any task for which the \fIkey\fP exists.
Specifying a full \fIkey\fP:\fIvalue\fP pair will match on both.
.TP
.B \fB\-s\fP, \fB\-\-order\-by\fP \fIFIELD\fP \fB[\-\-desc]\fP
Order results by field. Optionally, in descending order.
.sp
When used in an update command, a \fB\-\-limit\fP is required.
For example, to delete the most recently submitted task,
\fB\-\-order\-by submit_time \-\-desc \-\-limit 1\fP\&.
.TP
.B \fB\-l\fP, \fB\-\-limit\fP \fINUM\fP
Limit the number of results.
.TP
.B \fB\-F\fP, \fB\-\-failed\fP
Alias for \fB\-w \(aqexit_status != 0\(aq\fP\&.
.TP
.B \fB\-S\fP, \fB\-\-succeeded\fP
Alias for \fB\-w \(aqexit_status == 0\(aq\fP\&.
.TP
.B \fB\-C\fP, \fB\-\-completed\fP
Alias for \fB\-w \(aqexit_status != null\(aq\fP\&.
.TP
.B \fB\-R\fP, \fB\-\-remaining\fP
Alias for \fB\-w \(aqexit_status == null\(aq\fP\&.
.TP
.B \fB\-f\fP, \fB\-\-no\-confirm\fP
Do not ask for confirmation.
.sp
The program first checks the number of affected tasks.
The user must confirm the update interactively unless provided with
\fB\-\-no\-confirm\fP\&.
.UNINDENT
.SS Legacy Mode
.sp
In previous releases of the software the update command had the following signature.
Executing the command with these three positional arguments is still valid.
.INDENT 0.0
.TP
.B ID
Unique UUID.
.TP
.B FIELD
Task field name (e.g., \(dqargs\(dq).
.TP
.B VALUE
New value.
.sp
Use \fBkey:value\fP notation for tasks.
Updating \fBtag\fP will add or update any pre\-existing tag with that \fBkey\fP\&.
.UNINDENT
.SH TEMPLATES
.sp
Incoming command\-line arguments are expanded using a template pattern.
Workloads often have a common form and only a small part of the shell command
need be different.
.sp
Braces, \fB{}\fP, are used in all cases. Empty braces will substitute the full
incoming argument line. Use one of the below patterns as a shorthand notation
for many common scenarios.
.sp
The \fB\-t\fP/\fB\-\-template\fP argument is used by the \fBclient\fP command to expand
templates just prior to execution. The \fBcluster\fP command simply forwards this
argument to all clients.
.sp
In some situations it may be useful to expand a template with the \fBsubmit\fP command.
These are expanded \fIprior\fP to scheduling as the actual \fIargs\fP for the task.
.SS Filepath Operations
.sp
Shell commands often operate on filepaths. In such cases, it may be useful to manipulate
these paths. Instead of using a shell interpolation (see below), use one of the available
shorthand notations listed here.
.INDENT 0.0
.TP
.B \fB{.}\fP
Expand to immediate parent directory of given file.
E.g., \fB/some/path/to/file.h5\fP translates to \fB/some/path/to\fP\&.
.TP
.B \fB{..}\fP
Expand to second parent directory of given file.
E.g., \fB/some/path/to/file.h5\fP translates to \fB/some/path\fP\&.
.TP
.B \fB{/}\fP
The basename of the given file.
E.g., \fB/some/path/to/file.h5\fP translates to \fBfile.h5\fP\&.
.TP
.B \fB{/\-}\fP
The basename of the given file without its file type extension.
E.g., \fB/some/path/to/file.h5\fP translates to \fBfile\fP\&.
.TP
.B \fB{\-}\fP
The full path of the given file without the extension.
This is useful for targeting adjacent files with a different extension.
E.g., \fB/some/path/to/file.h5\fP translates to \fB/some/path/to/file\fP\&.
.TP
.B \fB{+}\fP
The file type extension for the given file.
E.g., \fB/some/path/to/file.h5\fP translates to \fB\&.h5\fP\&.
.TP
.B \fB{++}\fP
The file type extension for the given file without the leading dot.
E.g., \fB/some/path/to/file.h5\fP translates to \fBh5\fP\&.
.UNINDENT
.SS Argument Slicing
.sp
Command\-line inputs are understood as individual arguments delimited by whitespace.
Slice into the argument vector using the \fB{[]}\fP notation. Arguments follow zero\-based
indexing. Negative index values are counting backwards from the end.
.sp
Select with a singular value.
.INDENT 0.0
.TP
.B \fB{[0]}\fP
The first argument.
.TP
.B \fB{[1]}\fP
The second argument.
.TP
.B \fB{[\-1]}\fP
The last argument.
.UNINDENT
.sp
Select a range with a \fIstart\fP and \fIstop\fP value, non\-inclusive of the \fIstop\fP value.
Including a leading or trailing colon implies the default value (inclusive).
.INDENT 0.0
.TP
.B \fB{[1:3]}\fP
The second and third argument.
.TP
.B \fB{[:4]}\fP
The first four arguments.
.TP
.B \fB{[\-2:]}\fP
The last two arguments.
.UNINDENT
.sp
Include a third value as a \fIstep\fP (or sometimes referred to as \fIstride\fP).
Leaving out the \fIstart\fP and \fIstep\fP value implies starting from the first element (inclusive).
.INDENT 0.0
.TP
.B \fB{[::2]}\fP
Every second argument starting from the first.
.TP
.B \fB{[1::2]}\fP
Every odd argument.
.UNINDENT
.SS Shell Expansion
.sp
General purpose shell commands can be expanded with the \fB{% %}\fP notation.
The incoming command\-line args can be substituted with an \fB@\fP\&.
.INDENT 0.0
.TP
.B \fB{% basename @ %}\fP
Equivalent to \fB{/}\fP\&.
.TP
.B \fB{% mktemp \-d %}\fP
Create temporary directory and insert its path.
.UNINDENT
.SS Lambda Expressions
.sp
Arbitrary Python expressions can be expanded with the \fB{= =}\fP notation.
The input argument can be used within the expression with the variable \fBx\fP\&.
.sp
Exposed standard library modules include \fBos\fP, \fBos.path\fP as \fBpath\fP,
\fBmath\fP and \fBdatetime\fP as \fBdt\fP\&.
.sp
Incoming arguments are intelligently coerced into the expected type.
E.g., \fB2\fP will be an integer, \fB4.67\fP a float, \fBnull\fP and \fBnone\fP
will be a Python \fBNone\fP, and \fBtrue\fP/\fBfalse\fP will be the appropriate
boolean value.
.INDENT 0.0
.TP
.B \fB{= x * math.pi =}\fP
Multiply the incoming argument (expected to be a float) by Pi.
.TP
.B \fB{= dt.datetime.fromtimestamp(x) =}\fP
Convert incoming POSIX timestamp to ISO format.
.UNINDENT
.SH CONFIGURATION
.sp
Most of the choices the program makes about timing, task bundling, coordination, logging,
and such are configurable by the user. This configuration is loaded when the program starts
and is constructed from several sources including an ordered merger of files, environment variables,
and command\-line options.
.sp
In order of precedence (lowest to highest), three files are loaded:
.TS
box center;
l|l|l.
T{
Level
T}	T{
Linux / POSIX
T}	T{
macOS / Darwin
T}
_
T{
System
T}	T{
\fB/etc/hypershell.toml\fP
T}	T{
\fB/Library/Preferences/HyperShell/config.toml\fP
T}
_
T{
User
T}	T{
\fB~/.hypershell/config.toml\fP
T}	T{
\fB~/Library/Preferences/HyperShell/config.toml\fP
T}
_
T{
Local
T}	T{
\fB\&./.hypershell/config.toml\fP
T}	T{
\fB\&./.hypershell/config.toml\fP
T}
.TE
.nf

.fi
.sp
.sp
The \X'tty: link https://toml.io'\fI\%TOML\fP\X'tty: link' format is modern and minimal.
.sp
Every configurable option can be set in one of these files. Further, every option can
also be set by an environment variable, where the name aligns to the path
to that option, delimited by underscores.
.sp
For example, set the logging level at the user level with a command:
.INDENT 0.0
.INDENT 3.5
.sp
.EX
$ hs config set logging.level info \-\-user
.EE
.UNINDENT
.UNINDENT
.sp
The file should now look something like this:
.INDENT 0.0
.INDENT 3.5
.sp
.EX
# File automatically created on 2022\-07\-02 11:57:29.332993
# Settings here are merged automatically with defaults and environment variables

[logging]
level = \(dqinfo\(dq
.EE
.UNINDENT
.UNINDENT
.sp
Alternatively, you can set an environment variable and the runtime configuration
would be equivalent:
.INDENT 0.0
.INDENT 3.5
.sp
.EX
$ export HYPERSHELL_LOGGING_LEVEL=INFO
.EE
.UNINDENT
.UNINDENT
.sp
Finally, any option defined within a configuration file that ends with \fB_env\fP or \fB_eval\fP
is automatically expanded by the given environment variable or shell expression,
respectively. This is useful as both a dynamic feature but also as a means to
obfuscate sensitive information, such as database connection details.
.INDENT 0.0
.INDENT 3.5
.sp
.EX
# File automatically created on 2022\-07\-02 11:57:29.332993
# Settings here are merged automatically with defaults and environment variables

[logging]
level = \(dqinfo\(dq

[database]
provider = \(dqpostgres\(dq
database = \(dqhypershell\(dq
host = \(dqmy.instance.university.edu\(dq
user = \(dqme\(dq
password_eval = \(dqpass hypershell/database/password\(dq  # Decrypt using GNU Pass
.EE
.UNINDENT
.UNINDENT
.SS Parameter Reference
.INDENT 0.0
.TP
.B \fB[logging]\fP
Logging configuration. See also \fI\%logging\fP section.
.INDENT 7.0
.TP
.B \fB\&.level\fP
One of \fBTRACE\fP, \fBDEBUG\fP, \fBINFO\fP, \fBWARNING\fP,
\fBERROR\fP, or \fBCRITICAL\fP (default: \fBWARNING\fP)
.sp
\fBINFO\fP level messages are reserved for clients when tasks begin running.
There are numerous WARNING events (e.g., non\-zero exit status of a task).
\fBDEBUG\fP level messages signal component thread start/stop and individual task
level behavior. \fBTRACE\fP contains detailed information on all other behavior,
particular iterative messages while components are waiting for something.
.sp
\fBERROR\fP messages track when things fail but the application can continue; e.g.,
when command template expansion fails on an individual task.
.sp
\fBCRITICAL\fP messages are emitted when the application will halt or crash.
Some of these are expected (such as incorrect command\-line arguments) but in
the event of an uncaught exception within the application a full traceback is
written to a file and logged.
.TP
.B \fB\&.datefmt\fP
Date/time format, standard codes apply (default: \fB\(aq%Y\-%m\-%d %H:%M:%S\(aq\(ga\fP)
.TP
.B \fB\&.format\fP
Log message format.
.sp
Default set by the \(dqdefault\(dq \fBlogging.style\fP\&.
See the \X'tty: link https://docs.python.org/3/library/logging.html#logrecord-attributes'\fI\%available attributes\fP\X'tty: link'
defined by the underlying Python logging interface.
.sp
Additional attributes provided beyond the standard include \fIapp_id\fP, \fIhostname\fP, \fIhostname_short\fP,
\fIrelative_name\fP, time formats in \fIelapsed\fP, \fIelapsed_ms\fP, \fIelapsed_delta\fP, and \fIelapsed_hms\fP,
as well as all ANSI colors and formats as \fIansi_x\fP where x is one of \fIreset\fP, \fIbold\fP, \fIfaint\fP,
\fIitalic\fP, \fIunderline\fP, \fIblack\fP, \fIred\fP, \fIgreen\fP, \fIyellow\fP, \fIblue\fP, \fImagenta\fP, \fIcyan\fP, \fIwhite\fP, and
\fIansi_level\fP contains the standard color for the current message severity level.
.TP
.B \fB\&.style\fP
Presets for \fBlogging.format\fP which can be difficult to define correctly.
Options are \fIdefault\fP, \fIdetailed\fP, \fIdetailed\-compact\fP, and \fIsystem\fP\&.
.UNINDENT
.TP
.B \fB[database]\fP
Database configuration and connection details.
See also \fI\%database\fP section.
.INDENT 7.0
.TP
.B \fB\&.provider\fP
Database provider (default: \(aqsqlite\(aq). Supported alternatives include
\(aqpostgres\(aq (or compatible). Support for other providers may be considered in
the future.
.TP
.B \fB\&.file\fP
Only applicable for SQLite provider.
SQLite does not understand any other connection detail.
.TP
.B \fB\&.database\fP
Name for database. Not applicable for SQLite.
.TP
.B \fB\&.schema\fP
Not applicable for all RDMS providers.
For Postgres the default schema is \fBpublic\fP\&.
Specifying the schema may be useful for having multiple instances within the same database.
.TP
.B \fB\&.host\fP
Hostname or address of database server (default: \fIlocalhost\fP).
.TP
.B \fB\&.port\fP
Port number to connect with database server.
The default value depends on the provider, e.g., 5432 for Postgres.
.TP
.B \fB\&.user\fP
Username for databaser server account.
If provided a \fBpassword\fP must also be provided.
Default is the local account.
.TP
.B \fB\&.password\fP
Password for database server account.
If provided a \fBuser\fP must also be provided.
Default is the local account.
.sp
See also note on \fB_env\fP and \fB_eval\fP\&.
.TP
.B \fB\&.echo\fP
Special parameter enables verbose logging of all database transactions.
.TP
.B \fB[connection_args]\fP
Specify additional connection details for the underlying SQL dialect provider,
e.g., \fBsqlite3\fP or \fBpsycopg2\fP\&.
.TP
.B \fB*\fP
Any additional arguments are forwarded to the provider, e.g., \fBencoding = \(aqutf\-8\(aq\fP\&.
.UNINDENT
.TP
.B \fB[server]\fP
Section for \fIserver\fP workflow parameters.
.INDENT 7.0
.TP
.B \fB\&.bind\fP
Bind address (default: \fIlocalhost\fP).
.sp
When running locally, the default is recommended. To allow remote \fIclients\fP to connect
over the network, bind the server to \fI0.0.0.0\fP\&.
.TP
.B \fB\&.port\fP
Port number (default: \fI50001\fP).
.sp
This is an arbitrary choice and simply must be an available port. The default option chosen
here is typically available on most platforms and is not expected by any known major software.
.TP
.B \fB\&.auth\fP
Cryptographic authentication key to connect with server (default: \fI<not secure>\fP).
.sp
The default \fIKEY\fP used by the server and client is not secure and only a place holder.
It is expected that the user choose a secure \fIKEY\fP\&. The \fIcluster\fP automatically generates
a secure one\-time \fIKEY\fP\&.
.TP
.B \fB\&.queuesize\fP
Maximum number of task bundles on the shared queue (default: \fI1\fP).
.sp
This blocks the next bundle from being published by the scheduler until a client
has taken the current prepared bundle. On smaller scales this is probably best and
is only of modest performance impact, limiting the scheduler from getting so far ahead
of the currently running tasks.
.sp
On large scale workflows with many clients (e.g., 100) it may be advantageous to allow
the scheduler to work ahead in selecting new tasks.
.TP
.B \fB\&.bundlesize\fP
Size of task bundle (default: \fI1\fP).
.sp
The default value allows for greater concurrency and responsiveness on small scales. This is
used by the \fIsubmit\fP thread to accumulate bundles for either database commits and/or publishing
to the queue. If a database is in use, the scheduler thread selects tasks from the database in
batches of this size.
.sp
Using larger bundles is a good idea for large distributed workflows; specifically, it is best
to coordinate bundle size with the number of executors in use by each client.
.sp
See also \fB\-b\fP/\fB\-\-bundlesize\fP command\-line option.
.TP
.B \fB\&.attempts\fP
Attempts for auto\-retry on failed tasks (default: \fI1\fP).
.sp
If a database is in use, then there is an opportunity to automatically retry failed tasks. A
task is considered to have failed if it has a non\-zero exit status. The original is not over\-written,
a new task is submitted and later scheduled.
.sp
Counterpart to the \fB\-r\fP/\fB\-\-max\-retries\fP command\-line option. Setting \fB\-\-max\-retries 1\fP
is equivalent to setting \fB\&.attempts\fP to 2.
.sp
See also \fB\&.eager\fP\&.
.TP
.B \fB\&.eager\fP
Schedule failed tasks before new tasks (default: \fIfalse\fP).
.sp
If \fB\&.attempts\fP is greater than one, this option defines the appetite for re\-submitting
failed tasks. By default, failed tasks will only be scheduled when there are no more
remaining novel tasks.
.TP
.B \fB\&.wait\fP
Polling interval in seconds for database queries during scheduling (default: \fI5\fP).
This waiting only occurs when no tasks are returned by the query.
.TP
.B \fB\&.evict\fP
Eviction period in seconds for clients (default: \fI600\fP).
.sp
If a client fails to register a heartbeat after this period of time it is considered
defunct and is evicted. When there are no more tasks to schedule the server sends a
disconnect request to all registered clients, and waits until a confirmation is
returned for each. If a client is defunct, this will hang the shutdown process.
.UNINDENT
.TP
.B \fB[client]\fP
Section for \fIclient\fP workflow parameters.
.INDENT 7.0
.TP
.B \fB\&.bundlesize\fP
Size of task bundle (default: \fI1\fP).
.sp
The default value allows for greater concurrency and responsiveness on small scales.
.sp
Using larger bundles is a good idea for larger distributed workflows; specifically, it is best
to coordinate bundle size with the number of executors in use by each client. It is also a good
idea to coordinate bundle size between the client and server so that the client returns the
same sized bundles that it receives.
.sp
See also \fB\-b\fP/\fB\-\-bundlesize\fP command\-line option.
.TP
.B \fB\&.bundlewait\fP
Seconds to wait before flushing task bundle (default: \fI5\fP).
.sp
If this period of time expires since the previous bundle was returned to the server,
the current group of finished tasks will be pushed regardless of \fIbundlesize\fP\&.
.sp
For larger distributed workflows it is a good idea to make this waiting period sufficiently
long so that most bundles are returned whole.
.sp
See also \fB\-w\fP/\fB\-\-bundlewait\fP command\-line option.
.TP
.B \fB\&.heartrate\fP
Interval in seconds between heartbeats sent to server (default \fI10\fP).
.sp
Even on the largest scales the default interval should be fine.
.TP
.B \fB\&.timeout\fP
Timeout in seconds for client. Automatically shutdown if no tasks received (default: never).
.sp
This feature allows for gracefully scaling down a cluster when task throughput subsides.
.UNINDENT
.TP
.B \fB[submit]\fP
Section for \fIsubmit\fP workflow parameters.
.INDENT 7.0
.TP
.B \fB\&.bundlesize\fP
Size of task bundle (default: \fI1\fP).
.sp
The default value allows for greater concurrency and responsiveness on small scales.
Using larger bundles is a good idea for large distributed workflows; specifically, it is best
to coordinate bundle size with the number of executors in use by each client.
.sp
See also \fB\-b\fP/\fB\-\-bundlesize\fP command\-line option.
.TP
.B \fB\&.bundlewait\fP
Seconds to wait before flushing tasks (default: \fI5\fP).
.sp
If this period of time expires since the previous bundle was pushed to the database,
the current bundle will be pushed regardless of how many tasks have been accumulated.
.sp
See also \fB\-w\fP/\fB\-\-bundlewait\fP command\-line option.
.UNINDENT
.TP
.B \fB[task]\fP
Section for task runtime settings.
.INDENT 7.0
.TP
.B \fB\&.cwd\fP
Explicitly set the working directory for all tasks.
.TP
.B \fB\&.timeout\fP
Task\-level walltime limit (default: none).
.sp
Executors will send a progression of SIGINT, SIGTERM, and SIGKILL.
If the process still persists the executor itself will shutdown.
.TP
.B \fB\&.signalwait\fP
Wait period in seconds between signal escalation on task cancellation (default: 10).
.sp
See also \fB\-S\fP, \fB\-\-signalwait\fP command\-line option.
.UNINDENT
.TP
.B \fB[ssh]\fP
SSH configuration section.
.INDENT 7.0
.TP
.B \fB\&.args\fP
SSH connection arguments; e.g., \fB\-i ~/.ssh/some.key\fP\&.
It is preferable to configure SSH directly however, in \fB~/.ssh/config\fP\&.
.TP
.B \fB[nodelist]\fP
This can be a single list of hostnames or a section when multiple named lists.
Reference named groups from the command\-line with \fB\-\-ssh\-group\fP\&.
.sp
Such as,
.sp
\fB\&.mycluster = [\(aqmycluster\-01\(aq, \(aqmycluster\-02\(aq, \(aqmycluster\-03\(aq]\fP
.UNINDENT
.TP
.B \fB[autoscale]\fP
Define an autoscaling policy and parameters.
.INDENT 7.0
.TP
.B \fB\&.policy\fP
Either \fIfixed\fP or \fIdynamic\fP\&.
.sp
A \fIfixed\fP policy will seek to maintain a definite size and allows for recovery in the
event that clients halt for some reason (e.g., due to expected faults or timeouts).
.sp
A \fIdynamic\fP policy maintains a minimum size and grows up to some maximum size
depending on the observed \fItask pressure\fP given the specified scaling factor.
.sp
See also \fB\&.factor\fP, \fB\&.period\fP, \fB\&.size.init\fP, \fB\&.size.min\fP, and \fB\&.size.max\fP\&.
.TP
.B \fB\&.factor\fP
Scaling factor (default: 1).
.sp
A dimensionless quantity used by the \fIdynamic\fP policy.
This value expresses some multiple of the average task duration in seconds.
.sp
The autoscaler periodically checks \fBtoc / (factor x avg_duration)\fP, where
\fBtoc\fP is the estimated time of completion for all remaining tasks given current
throughput of active clients. This ratio is referred to as \fItask pressure\fP, and if
it exceeds 1, the pressure is considered \fIhigh\fP and we will add another client if
we are not already at the maximum size of the cluster.
.sp
For example, if the average task length is 30 minutes, and we set \fBfactor = 2\fP, then if
the estimated time of completion of remaining tasks given currently connected executors
exceeds 1 hour, we will scale up by one unit.
.sp
See also \fB\&.period\fP\&.
.TP
.B \fB\&.period\fP
Scaling period in seconds (default: 60).
.sp
The autoscaler waits for this period of time in between checks and scaling events.
A shorter period makes the scaling behavior more responsive but can effect database
performance if checks happen too rapidly.
.TP
.B \fB[size]\fP
.INDENT 7.0
.TP
.B \fB\&.init\fP
Initial size of cluster (default: 1).
.sp
When the the cluster starts, this number of clients will be launched.
For a \fIfixed\fP policy cluster, this should be given with a \fB\&.min\fP size, and likely
the same value.
.TP
.B \fB\&.min\fP
Minimum size of cluster (default: 0).
.sp
Regardless of autoscaling policy, if the number of launched clients drops below this
value we will scale up by one. Allowing \fBmin = 0\fP is an important feature for
efficient use of computing resources in the absence of tasks.
.TP
.B \fB\&.max\fP
Maximum size of cluster (default: 2).
.sp
For a \fIdynamic\fP autoscaling policy, this sets an upper limit on the number of launched
clients. When this number is reached, scaling stops regardless of task pressure.
.UNINDENT
.UNINDENT
.TP
.B \fB[console]\fP
Rich text display and output parameters.
.INDENT 7.0
.TP
.B \fB\&.theme\fP
Color scheme to use by default in output (such as with \fBtask info\fP and \fBtask search\fP).
.sp
This option is passed to the \X'tty: link https://rich.readthedocs.io/en/latest/'\fI\%rich\fP\X'tty: link' library.
.UNINDENT
.TP
.B \fB[export]\fP
Any variable defined here is injected as an environment variable for tasks.
.sp
Example,
.INDENT 7.0
.TP
.B \fBfoo = 1\fP
The environment variable \fBFOO=1\fP would be defined for all tasks.
.UNINDENT
.UNINDENT
.SH DATABASE
.sp
The program can operate entirely within memory and does not require a database.
This is desirable for ad\-hoc, short\-lived, or in extreme high\-throughput scenarios.
However, some capabilities are only possible when a database is active
(such as server restart, task retry, task history, etc).
.sp
Connection details must to be specified by your configuration.
This can be entirely through environment variables or within files.
SQLite is automatically initialized upon opening the connection but
Postgres must be explicitly initialized via \fBhs initdb\fP or at launch with
the \fB\-\-initdb\fP command\-line option.
.sp
SQLite only needs the local file path.
.INDENT 0.0
.INDENT 3.5
.sp
.EX
[database]
file = \(dq/var/lib/hypershell/main.db\(dq
.EE
.UNINDENT
.UNINDENT
.sp
Or via a single environment variable, \fBHYPERSHELL_DATABASE_FILE=/tmp/pipeline/task.db\fP\&.
.sp
The default \fIprovider\fP is SQLite; Postgres must be enabled. A local database with
local account authentication simply needs to know the database name.
.INDENT 0.0
.INDENT 3.5
.sp
.EX
[database]
provider = \(dqpostgres\(dq
database = \(dqhypershell\(dq
.EE
.UNINDENT
.UNINDENT
.sp
The \fBport\fP is assumed to be 5432 but can be specified. If a \fBuser\fP is given then so too must
a \fBpassword\fP\&. The default \fIpublic\fP schema is assumed but can also be specified. Anything else
is forwarded to the database as a connection parameter; e.g., \fBencoding = \(dqutf\-8\(dq\fP\&.
.sp
Any parameter ending in the special suffixes \fB_env\fP or \fB_eval\fP are interpolated into the
configuration. E.g., \fBpassword_env\fP treats its value as the name of an environment variable
and \fBpassword_eval\fP executes its value as a shell command, both exposing \fBpassword\fP as the
expanded version.
.sp
The special \fB\&.echo\fP parameter can be set to \fBtrue\fP to enable verbose logging of all database
transactions. These will be emitted as \fBINFO\fP level messages.
.SH ENVIRONMENT VARIABLES
.sp
As stated for configuration, any environment variable prefixed as \fBHYPERSHELL_\fP
where the name aligns to the path to some option, delimited by underscores,
will set that option. Example, \fBHYPERSHELL_CLIENT_TIMEOUT\fP maps to the
corresponding configuration option.
.sp
The following environment variables must be specified as such and cannot be configurable
within files.
.INDENT 0.0
.TP
.B \fBHYPERSHELL_SITE\fP
The default site path for outputs is either the \fIuser\fP or \fIsystem\fP site based
on whether the program was run as root/admin. The \fIlocal\fP path is always the
current working directory for the program. If this environment variable is set
then it takes the place of the \fIlocal\fP site and used as the default.
.TP
.B \fBHYPERSHELL_CONFIG_FILE\fP
Under normal operations the program searches all three \fIsystem\fP, \fIuser\fP, and
\fIlocal\fP sites to load the full configuration in addition to all prefixed
environment variables. This can actually cause issues for scenarios with many
instances of the program running on the same file system, such as an HPC
cluster. In order to protect against unintended crashes from incidental
configuration changes, defining this environment variable specifies the one
and only path to a configuration file and all others will be ignored.
Setting this to empty results in no files being loaded (an environment
only runtime).
.UNINDENT
.sp
The following environment variable may be set to harden the installation against
accidentally polluting the package resolution of HyperShell itself from user software.
.INDENT 0.0
.TP
.B \fBHYPERSHELL_PYTHONPATH\fP
As a Python application HyperShell may be exposed to \fBPYTHONPATH\fP\&.
This can happen in instances where the user tasks themselves are Python based.
To avoid possible collisions we can guard HyperShell by explicitly setting the
path list (\fBsys.path\fP). This environment variable may be set in a similar
fashion as the standard \fBPYTHONPATH\fP\&. Or it may instead contain a file path,
in which case the content of the file should have one path per line.
.UNINDENT
.sp
A few common environment variables are defined for every task.
.INDENT 0.0
.TP
.B \fBTASK_ID\fP
Universal identifier (UUID) for the current task.
.TP
.B \fBTASK_ARGS\fP
Original input command\-line argument line.
Equivalent to \fB{}\fP, see \fI\%templates\fP section.
.TP
.B \fBTASK_SUBMIT_ID\fP
Universal identifier (UUID) for submitting application instance.
.TP
.B \fBTASK_SUBMIT_HOST\fP
Hostname of submitting application instance.
.TP
.B \fBTASK_SUBMIT_TIME\fP
Timestamp task was submitted.
.TP
.B \fBTASK_SERVER_ID\fP
Universal identifier (UUID) for server application instance.
.TP
.B \fBTASK_SERVER_HOST\fP
Hostname of server application instance.
.TP
.B \fBTASK_SCHEDULE_TIME\fP
Timestamp task was scheduled by server.
.TP
.B \fBTASK_CLIENT_ID\fP
Universal identifier (UUID) for client application instance.
.TP
.B \fBTASK_CLIENT_HOST\fP
Hostname of client application instance.
.TP
.B \fBTASK_COMMAND\fP
Final command line for task.
.TP
.B \fBTASK_ATTEMPT\fP
Integer number of attempts for current task (starts at 1).
.TP
.B \fBTASK_PREVIOUS_ID\fP
Universal identifier (UUID) for previous attempt (if any).
.TP
.B \fBTASK_CWD\fP
Current working directory for the current task.
.TP
.B \fBTASK_START_TIME\fP
Timestamp task began execution.
.TP
.B \fBTASK_WAITED\fP
Time in seconds between task submit time and schedule time.
.TP
.B \fBTASK_OUTPATH\fP
Absolute file path where standard output is directed (if defined).
.TP
.B \fBTASK_ERRPATH\fP
Absolute file path where standard error is directed (if defined).
.UNINDENT
.sp
Further, any environment variable starting with \fBHYPERSHELL_EXPORT_\fP will be injected
into the task environment sans prefix; e.g., \fBHYPERSHELL_EXPORT_FOO\fP would define
\fBFOO\fP in the task environment. You can also define such variables in the \fBexport\fP
section of your configuration file(s); e.g.,
.INDENT 0.0
.INDENT 3.5
.sp
.EX
# File automatically created on 2022\-07\-02 11:57:29.332993
# Settings here are merged automatically with defaults and environment variables

[logging]
level = \(dqinfo\(dq

# Options defined as a list will be joined with a \(dq:\(dq on BSD/Linux or \(dq;\(dq on Windows
# Environment variables will be in all\-caps (e.g., FOO and PATH).
[export]
foo = \(dqvalue\(dq
path = [\(dq/some/bin\(dq, \(dq/some/other/bin\(dq]
.EE
.UNINDENT
.UNINDENT
.sp
We also respect setting the following environment variables to force disable/enable
the use of colors in all console output.
.INDENT 0.0
.TP
.B \fBNO_COLOR\fP
If this variable is set to anything but a blank string, all colors are disabled.
See \X'tty: link https://no-color.org'\fI\%no\-color.org\fP\X'tty: link' for details.
.TP
.B \fBFORCE_COLOR\fP
If this variable is set to anything but a blank string, colors will be enabled
regardless of whether \fIstdout\fP or \fIstderr\fP are a TTY.
.UNINDENT
.SH SIGNALS
.sp
HyperShell traps the following UNIX signals (does not apply on Microsoft Windows).
.INDENT 0.0
.TP
.B \fBSIGUSR1\fP
Sending the \fBSIGUSR1\fP signal will trigger the schedulers to halt and begin
shutdown procedures. On the client side, this means that all current tasks
(and any in the local queue) will be allowed to complete, but the system will
drain and shutdown at the completion of these tasks.
.TP
.B \fBSIGUSR2\fP
Sending the \fBSIGUSR2\fP signal implies the same, but on the client side will
set a flag to send local interrupts to tasks to come down faster. As described
in the previous release with regard to the \fBtask.timeout\fP feature, we send
\fBSIGINT\fP, \fBSIGTERM\fP, and \fBSIGKILL\fP in an escalating fashion to halt
running tasks.
.UNINDENT
.SH EXIT STATUS
.INDENT 0.0
.TP
.B 0
Success
.TP
.B 1
Usage statement printed
.TP
.B 2
Bad argument
.TP
.B 3
Bad configuration
.TP
.B 4
Signal interrupt (keyboard interrupt)
.TP
.B 5
Generic runtime error (non\-specific)
.TP
.B 6
Internal error (unexpected)
.UNINDENT
.SH SEE ALSO
.sp
ssh(1), mpirun(1)
.SH AUTHOR
Geoffrey Lentner <glentner@purdue.edu>.
.SH COPYRIGHT
2019-2025 Geoffrey Lentner
.\" Generated by docutils manpage writer.
.<|MERGE_RESOLUTION|>--- conflicted
+++ resolved
@@ -28,11 +28,7 @@
 .\" new: \\n[rst2man-indent\\n[rst2man-indent-level]]
 .in \\n[rst2man-indent\\n[rst2man-indent-level]]u
 ..
-<<<<<<< HEAD
-.TH "HYPER-SHELL" "1" "Feb 15, 2025" "2.6.5" "hypershell"
-=======
 .TH "HYPER-SHELL" "1" "Apr 05, 2025" "2.6.6" "hypershell"
->>>>>>> 12b61ad1
 .SH NAME
 hyper-shell \- Process shell commands over a distributed, asynchronous queue
 .SH SYNOPSIS
